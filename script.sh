--- conflicted
+++ resolved
@@ -6,28 +6,6 @@
 # Set the UROCISSA_PATH to the script's absolute path
 UROCISSA_PATH="$SCRIPT_DIR"
 
-<<<<<<< HEAD
-BRANCH="main"
-
-# Fetch the latest changes from the remote
-git fetch origin $BRANCH
-
-# Get the latest commit hash from the remote branch
-LAST_COMMIT_HASH=$(git rev-parse origin/$BRANCH)
-
-echo "Latest commit hash on $BRANCH: $LAST_COMMIT_HASH"
-
-if [[ -z "$LAST_COMMIT_HASH" ]]; then
-    echo "Error: Unable to retrieve the last commit hash for branch $BRANCH."
-    exit 1
-fi
-
-# Print the branch and commit hash for verification
-echo "Branch: $BRANCH"
-echo "Last Commit Hash: $LAST_COMMIT_HASH"
-
-=======
->>>>>>> f8392a40
 # Set the path of the .env file
 ENV_FILE="./gallery-backend/.env"
 TEMP_ENV_FILE="./gallery-backend/temp.env"
@@ -111,19 +89,9 @@
 # Build the Docker image with UROCISSA_PATH as a build argument
 echo "Building Docker image with UROCISSA_PATH set to $UROCISSA_PATH"
 
-<<<<<<< HEAD
-# Update the Docker build command to include the new build arguments and log redirection
-DOCKER_BUILD_COMMAND="docker build \
-    --build-arg UROCISSA_PATH=${UROCISSA_PATH} \
-    --build-arg LAST_COMMIT_HASH=${LAST_COMMIT_HASH} \
-    --build-arg BRANCH=${BRANCH} \
-    -t urocissa ."
 
-# Execute the build command
-=======
 DOCKER_BUILD_COMMAND="sudo docker build --build-arg UROCISSA_PATH=${UROCISSA_PATH} -t urocissa ."
 
->>>>>>> f8392a40
 eval "$DOCKER_BUILD_COMMAND"
 
 # Prepare formatted predefined volume mount output
